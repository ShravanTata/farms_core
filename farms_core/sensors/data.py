--- conflicted
+++ resolved
@@ -635,7 +635,14 @@
         """Friction torques"""
         return self.array[:, :, sc.joint_torque_friction]
 
-<<<<<<< HEAD
+    def mechanical_power(self):
+        """Compute mechanical power"""
+        return np.array(self.cmd_torques())*np.array(self.velocities_all())
+
+    def mechanical_power_active(self):
+        """Compute active mechanical power"""
+        return np.array(self.active_torques())*np.array(self.velocities_all())
+
     def limit_force(
             self,
             iteration: int,
@@ -647,15 +654,6 @@
     def limit_forces_all(self) -> NDARRAY_XX3_D:
         """Joints limits forces"""
         return self.array[:, :, sc.joint_limit_force]
-=======
-    def mechanical_power(self):
-        """Compute mechanical power"""
-        return np.array(self.cmd_torques())*np.array(self.velocities_all())
-
-    def mechanical_power_active(self):
-        """Compute active mechanical power"""
-        return np.array(self.active_torques())*np.array(self.velocities_all())
->>>>>>> 4e20c109
 
     def plot(
             self,
